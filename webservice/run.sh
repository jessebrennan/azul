#!/bin/sh
echo "now substituting variables in Consonance config"

<<<<<<< HEAD
=======
sed -i "s~___CONSONANCE_ADDRESS___~$CONSONANCE_ADDRESS~g" /root/.consonance/config
sed -i "s/___CONSONANCE_TOKEN___/$CONSONANCE_TOKEN/g" /root/.consonance/config
#sed -i "s/___awskey___/$AWS_ACCESS_KEY_ID/g" /etc/boto.cfg/credentials
#sed -i "s/___secretkey___/$AWS_SECRET_ACCESS_KEY/g" /etc/boto.cfg/credentials

echo "Substitution complete. File output:"
cat /root/.consonance/config

>>>>>>> cc2c3c56
while ! pg_isready -U ${POSTGRES_USER} -h db
do
echo "$(date) - waiting for database to start"
    sleep 2
done
<<<<<<< HEAD

echo "Action Service Database Ready "

while ! pg_isready -U ${B_POSTGRES_USER} -h boardwalk-billing
do
echo "$(date) - waiting for database to start"
    sleep 2
done

echo "Billing Service Database Ready"

flask db upgrade

#sed -i "s/___name___/$AWS_PROFILE/g" /etc/boto.cfg/credentials
#sed -i "s/___awskey___/$AWS_ACCESS_KEY_ID/g" /etc/boto.cfg/credentials
#sed -i "s/___secretkey___/$AWS_SECRET_ACCESS_KEY/g" /etc/boto.cfg/credentials
=======
>>>>>>> cc2c3c56
<|MERGE_RESOLUTION|>--- conflicted
+++ resolved
@@ -1,8 +1,6 @@
 #!/bin/sh
 echo "now substituting variables in Consonance config"
 
-<<<<<<< HEAD
-=======
 sed -i "s~___CONSONANCE_ADDRESS___~$CONSONANCE_ADDRESS~g" /root/.consonance/config
 sed -i "s/___CONSONANCE_TOKEN___/$CONSONANCE_TOKEN/g" /root/.consonance/config
 #sed -i "s/___awskey___/$AWS_ACCESS_KEY_ID/g" /etc/boto.cfg/credentials
@@ -11,13 +9,11 @@
 echo "Substitution complete. File output:"
 cat /root/.consonance/config
 
->>>>>>> cc2c3c56
 while ! pg_isready -U ${POSTGRES_USER} -h db
 do
 echo "$(date) - waiting for database to start"
     sleep 2
 done
-<<<<<<< HEAD
 
 echo "Action Service Database Ready "
 
@@ -29,10 +25,4 @@
 
 echo "Billing Service Database Ready"
 
-flask db upgrade
-
-#sed -i "s/___name___/$AWS_PROFILE/g" /etc/boto.cfg/credentials
-#sed -i "s/___awskey___/$AWS_ACCESS_KEY_ID/g" /etc/boto.cfg/credentials
-#sed -i "s/___secretkey___/$AWS_SECRET_ACCESS_KEY/g" /etc/boto.cfg/credentials
-=======
->>>>>>> cc2c3c56
+flask db upgrade