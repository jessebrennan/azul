--- conflicted
+++ resolved
@@ -62,22 +62,14 @@
     Finally, the tests send deletion notifications for these new bundle UUIDs which should remove all
     trace of the integration test from the index.
     """
-<<<<<<< HEAD
-    bundle_uuid_prefix = None
-=======
->>>>>>> 49804f9c
     prefix_length = 3
 
     def setUp(self):
         super().setUp()
         self.set_lambda_test_mode(True)
         self.bundle_uuid_prefix = ''.join([str(random.choice('abcdef0123456789')) for _ in range(self.prefix_length)])
-<<<<<<< HEAD
         self.expected_fqids = set()
-=======
-        self.indexed_fqids = set()
         self.num_bundles = 0
->>>>>>> 49804f9c
         self.azul_client = AzulClient(indexer_url=config.indexer_endpoint(),
                                       prefix=self.bundle_uuid_prefix)
         self.test_uuid = str(uuid.uuid4())
@@ -100,16 +92,10 @@
         azul_client = AzulClient(indexer_url=config.indexer_endpoint(),
                                  prefix=self.bundle_uuid_prefix)
         logger.info('Creating indices and reindexing ...')
-<<<<<<< HEAD
         test_notifications, self.expected_fqids = azul_client.test_notifications(self.test_name, self.test_uuid)
         azul_client._reindex(test_notifications)
         self.num_bundles = len(self.expected_fqids)
         self.check_bundles_are_indexed(self.test_name, 'files')
-=======
-        test_bundle_fqids = azul_client.test_reindex(self.test_name, self.test_uuid)
-        self.num_bundles = len(test_bundle_fqids)
-        self.check_bundles_are_indexed(self.test_name, 'files', test_bundle_fqids)
->>>>>>> 49804f9c
 
     def _test_other_endpoints(self):
         self.check_endpoint_is_working(config.indexer_endpoint(), '/health')
@@ -150,29 +136,19 @@
         self.download_file_from_drs_response(self.check_endpoint_is_working(config.service_endpoint(), drs_endpoint))
 
     def delete_bundles(self):
-<<<<<<< HEAD
-        for fqid in self.expected_fqids:
-            bundle_uuid, _, version = fqid.partition('.')
-            try:
-                self.azul_client.delete_bundle(bundle_uuid, version)
-            except HTTPError as e:
-                logger.warning('Deletion for bundle %s version %s failed. Possibly it was never indexed.',
-                               bundle_uuid, version, exc_info=e)
-
-        self.wait_for_queue_level(empty=False)
-        self.wait_for_queue_level(timeout=self.get_queue_empty_timeout(self.num_bundles))
-        self.assertTrue(self.project_removed_from_azul(), f"Project '{self.test_name}' was not fully "
-                                                          "removed from index within 5 min. of deletion")
-=======
         if self.num_bundles:
-            for fqid in self.indexed_fqids:
+            for fqid in self.expected_fqids:
                 bundle_uuid, _, version = fqid.partition('.')
-                self.azul_client.delete_bundle(bundle_uuid, version)
+                try:
+                    self.azul_client.delete_bundle(bundle_uuid, version)
+                except HTTPError as e:
+                    logger.warning('Deletion for bundle %s version %s failed. Possibly it was never indexed.',
+                                   bundle_uuid, version, exc_info=e)
+
             self.wait_for_queue_level(empty=False)
             self.wait_for_queue_level(timeout=self.get_queue_empty_timeout(self.num_bundles))
             self.assertTrue(self.project_removed_from_azul(), f"Project '{self.test_name}' was not fully "
                                                               "removed from index within 5 min. of deletion")
->>>>>>> 49804f9c
 
     def set_lambda_test_mode(self, mode: bool):
         client = boto3.client('lambda')
@@ -272,26 +248,15 @@
         for queue in queues.values():
             queue.meta.client._endpoint.http_session.close()
 
-<<<<<<< HEAD
     def check_bundles_are_indexed(self, test_name: str, entity_type: str):
-=======
-    def check_bundles_are_indexed(self, test_name: str, entity_type: str, expected_bundle_fqids: Set[str]):
->>>>>>> 49804f9c
         service_check_timeout = 600
         delay_between_retries = 5
         indexed_fqids = set()
 
-<<<<<<< HEAD
         num_bundles = len(self.expected_fqids)
         logger.info('Starting integration test %s with the prefix %s for the entity type %s. Expected %i bundle(s).',
                     test_name, self.bundle_uuid_prefix, entity_type, num_bundles)
         logger.debug('Expected bundles %s ', sorted(self.expected_fqids))
-=======
-        num_bundles = len(expected_bundle_fqids)
-        logger.info('Starting integration test %s with the prefix %s for the entity type %s. Expected %i bundle(s).',
-                    test_name, self.bundle_uuid_prefix, entity_type, num_bundles)
-        logger.debug('Expected bundles %s ', sorted(expected_bundle_fqids))
->>>>>>> 49804f9c
         logger.info('Waiting for the queues to empty ...')
         self.wait_for_queue_level(empty=False)
         self.wait_for_queue_level(timeout=self.get_queue_empty_timeout(self.num_bundles))
@@ -301,7 +266,6 @@
 
         while True:
             hits = self._get_entities_by_project(entity_type, test_name)
-<<<<<<< HEAD
             indexed_fqids.update({
                 f"{entity['bundleUuid']}.{entity['bundleVersion']}"
                 for hit in hits
@@ -312,18 +276,6 @@
                         len(indexed_fqids), num_bundles, retries + 1, len(hits))
 
             if indexed_fqids == self.expected_fqids:
-=======
-            self.indexed_fqids.update({
-                f"{entity['bundleUuid']}.{entity['bundleVersion']}"
-                for hit in hits
-                for entity in hit.get('bundles', [])
-                if f"{entity['bundleUuid']}.{entity['bundleVersion']}" in expected_bundle_fqids
-            })
-            logger.info('Found %i/%i bundles on try #%i. There are %i files with the project name.',
-                         len(self.indexed_fqids), num_bundles, retries + 1, len(hits))
-
-            if expected_bundle_fqids == self.indexed_fqids:
->>>>>>> 49804f9c
                 logger.info('Found all bundles.')
                 break
             elif time.time() > deadline:
@@ -333,13 +285,8 @@
                 time.sleep(delay_between_retries)
                 retries += 1
 
-<<<<<<< HEAD
         logger.info('Actual bundle count is %i.', len(indexed_fqids))
         self.assertEqual(indexed_fqids, self.expected_fqids)
-=======
-        logger.info('Actual bundle count is %i.', len(self.indexed_fqids))
-        self.assertEqual(expected_bundle_fqids, self.indexed_fqids)
->>>>>>> 49804f9c
         for hit in hits:
             project = one(hit['projects'])
             bundle_fqids = [bundle['bundleUuid'] + '.' + bundle['bundleVersion'] for bundle in hit['bundles']]
