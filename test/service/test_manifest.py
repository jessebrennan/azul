--- conflicted
+++ resolved
@@ -18,10 +18,6 @@
 )
 from zipfile import ZipFile
 
-<<<<<<< HEAD
-from botocore.exceptions import ClientError
-=======
->>>>>>> 0ea69ebe
 from more_itertools import (
     first,
     one,
@@ -32,23 +28,15 @@
 )
 import requests
 
-from app_test_case import LocalAppTestCase
 from azul import config
 from azul.json_freeze import freeze
 from azul.logging import configure_test_logging
-<<<<<<< HEAD
-from azul.service import AbstractService
-from azul.service.responseobjects.elastic_request_builder import ElasticTransformDump
-from azul.service.responseobjects.storage_service import StorageService
-from azul.service.step_function_helper import StateMachineError
-=======
 from azul.service import (
     manifest_service,
 )
 from azul.service.manifest_service import ManifestService
 from azul.service.storage_service import StorageService
 from azul.types import JSON
->>>>>>> 0ea69ebe
 from azul_test_case import AzulTestCase
 from retorts import ResponsesHelper
 from service import WebServiceTestCase
@@ -61,126 +49,6 @@
     configure_test_logging(logger)
 
 
-<<<<<<< HEAD
-class TestManifestService(LocalAppTestCase):
-
-    @classmethod
-    def lambda_name(cls) -> str:
-        return 'service'
-
-    @mock_sts
-    @mock.patch('azul.service.manifest.ManifestService.step_function_helper')
-    @mock.patch('uuid.uuid4')
-    def test_manifest_endpoint_start_execution(self, mock_uuid, step_function_helper):
-        """
-        Calling start manifest generation without a token should start an
-        execution and return a response with Retry-After and Location in the
-        headers.
-        """
-        with ResponsesHelper() as helper:
-            helper.add_passthru(self.base_url)
-            for fetch in True, False:
-                with self.subTest(fetch=fetch):
-                    execution_name = '6c9dfa3f-e92e-11e8-9764-ada973595c11'
-                    mock_uuid.return_value = execution_name
-                    step_function_helper.describe_execution.return_value = {'status': 'RUNNING'}
-                    format_ = 'compact'
-                    filters = {'file': {'organ': {'is': ['lymph node']}}}
-                    params = {'filters': json.dumps(filters), 'format': format_}
-                    if fetch:
-                        response = requests.get(self.base_url + '/fetch/manifest/files',
-                                                params=params)
-                        response.raise_for_status()
-                        response = response.json()
-                    else:
-                        response = requests.get(self.base_url + '/manifest/files',
-                                                params=params,
-                                                allow_redirects=False)
-                    self.assertEqual(301, response['Status'] if fetch else response.status_code)
-                    self.assertIn('Retry-After', response if fetch else response.headers)
-                    self.assertIn('Location', response if fetch else response.headers)
-                    step_function_helper.start_execution.assert_called_once_with(config.manifest_state_machine_name,
-                                                                                 execution_name,
-                                                                                 execution_input=dict(format=format_,
-                                                                                                      filters=filters))
-                    step_function_helper.describe_execution.assert_called_once()
-                    step_function_helper.reset_mock()
-
-    @mock.patch('azul.service.manifest.ManifestService.step_function_helper')
-    def test_manifest_endpoint_check_status(self, step_function_helper):
-        """
-        Calling start manifest generation with a token should check the status
-        without starting an execution.
-        """
-        params = {
-            'token': 'eyJleGVjdXRpb25faWQiOiAiN2M4OGNjMjktOTFjNi00NzEyLTg4MGYtZTQ3ODNlMmE0ZDllIn0='
-        }
-        step_function_helper.describe_execution.return_value = {'status': 'RUNNING'}
-        response = requests.get(self.base_url + '/fetch/manifest/files', params=params)
-        response.raise_for_status()
-        step_function_helper.start_execution.assert_not_called()
-        step_function_helper.describe_execution.assert_called_once()
-
-    @mock.patch('azul.service.manifest.ManifestService.step_function_helper')
-    def test_manifest_endpoint_execution_not_found(self, step_function_helper):
-        """
-        Manifest status check should raise a BadRequestError (400 status code)
-        if execution cannot be found.
-        """
-        params = {
-            'token': 'eyJleGVjdXRpb25faWQiOiAiN2M4OGNjMjktOTFjNi00NzEyLTg4MGYtZTQ3ODNlMmE0ZDllIn0='
-        }
-        step_function_helper.describe_execution.side_effect = ClientError({
-            'Error': {
-                'Code': 'ExecutionDoesNotExist'
-            }
-        }, '')
-        response = requests.get(self.base_url + '/fetch/manifest/files', params=params)
-        self.assertEqual(response.status_code, 400)
-
-    @mock.patch('azul.service.manifest.ManifestService.step_function_helper')
-    @mock.patch('lambdas.service.app.app.current_request')
-    def test_manifest_endpoint_boto_error(self, current_request, step_function_helper):
-        """
-        Manifest status check should reraise any ClientError that is not caused by ExecutionDoesNotExist
-        """
-        params = {
-            'token': 'eyJleGVjdXRpb25faWQiOiAiN2M4OGNjMjktOTFjNi00NzEyLTg4MGYtZTQ3ODNlMmE0ZDllIn0='
-        }
-        step_function_helper.describe_execution.side_effect = ClientError({
-            'Error': {
-                'Code': 'OtherError'
-            }
-        }, '')
-        response = requests.get(self.base_url + '/fetch/manifest/files', params=params)
-        self.assertEqual(response.status_code, 500)
-
-    @mock.patch('azul.service.manifest.ManifestService.step_function_helper')
-    @mock.patch('lambdas.service.app.app.current_request')
-    def test_manifest_endpoint_execution_error(self, current_request, step_function_helper):
-        """
-        Manifest status check should return a generic error (500 status code)
-        if the execution errored.
-        """
-        params = {
-            'token': 'eyJleGVjdXRpb25faWQiOiAiN2M4OGNjMjktOTFjNi00NzEyLTg4MGYtZTQ3ODNlMmE0ZDllIn0='
-        }
-        step_function_helper.get_manifest_status.side_effect = StateMachineError
-        response = requests.get(self.base_url + '/fetch/manifest/files', params=params)
-        self.assertEqual(response.status_code, 500)
-
-    @mock.patch('lambdas.service.app.app.current_request')
-    def test_manifest_endpoint_invalid_token(self, current_request):
-        """
-        Manifest endpoint should raise a BadRequestError when given a token that cannot be decoded
-        """
-        params = {'token': 'Invalid base64'}
-        response = requests.get(self.base_url + '/fetch/manifest/files', params=params)
-        self.assertEqual(response.status_code, 400)
-
-
-=======
->>>>>>> 0ea69ebe
 class TestManifestEndpoints(WebServiceTestCase):
 
     def setUp(self):
