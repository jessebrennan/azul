--- conflicted
+++ resolved
@@ -484,11 +484,7 @@
             jwt_auth.return_value.authenticate_bearer_token.return_value = {'sub': user_id}
             yield
 
-<<<<<<< HEAD
-    @mock.patch('azul.service.responseobjects.cart_item_manager.CartItemManager.step_function_helper')
-=======
     @mock.patch('azul.service.cart_item_manager.CartItemManager.step_function_helper')
->>>>>>> 0ea69ebe
     @mock.patch('azul.deployment.aws.dynamo')
     def test_add_all_results_to_cart_endpoint(self, dynamo, step_function_helper):
         """
